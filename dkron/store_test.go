--- conflicted
+++ resolved
@@ -10,11 +10,7 @@
 )
 
 func TestStore(t *testing.T) {
-<<<<<<< HEAD
-	s := NewStore("etcd", []string{etcdAddr}, nil, "dkron-test")
-=======
-	store := NewStore("etcd", []string{etcdAddr}, nil, "dkron-test", nil)
->>>>>>> 6d912ce1
+	s := NewStore("etcd", []string{etcdAddr}, nil, "dkron-test", nil)
 
 	// Cleanup everything
 	if err := cleanTestKVSpace(s); err != nil {
@@ -35,11 +31,7 @@
 	}
 	assert.NotNil(t, jobs, "jobs nil, expecting empty slice")
 
-<<<<<<< HEAD
 	if err := s.SetJob(testJob, nil); err != nil {
-=======
-	if err := store.SetJob(testJob, nil); err != nil {
->>>>>>> 6d912ce1
 		t.Fatalf("error creating job: %s", err)
 	}
 
