--- conflicted
+++ resolved
@@ -9,12 +9,7 @@
 	"strings"
 	"time"
 
-<<<<<<< HEAD
-	"github.com/Sirupsen/logrus"
-	"github.com/davecgh/go-spew/spew"
-=======
 	"github.com/sirupsen/logrus"
->>>>>>> 56cc1926
 	"github.com/spf13/viper"
 )
 
