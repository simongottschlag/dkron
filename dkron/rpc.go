--- conflicted
+++ resolved
@@ -89,11 +89,7 @@
 		job.ErrorCount++
 	}
 
-<<<<<<< HEAD
-	if err := rpcs.agent.Store.SetJob(job); err != nil {
-=======
-	if err := rpcs.agent.store.SetJob(job,nil); err != nil {
->>>>>>> 6db84b04
+	if err := rpcs.agent.Store.SetJob(job, nil); err != nil {
 		log.Fatal("rpc:", err)
 	}
 
